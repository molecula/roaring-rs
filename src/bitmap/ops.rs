--- conflicted
+++ resolved
@@ -7,156 +7,7 @@
 use crate::bitmap::Pairs;
 use crate::RoaringBitmap;
 
-<<<<<<< HEAD
 impl RoaringBitmap {
-    /// Unions in-place with the specified other bitmap.
-    ///
-    /// # Examples
-    ///
-    /// ```rust
-    /// use roaring::RoaringBitmap;
-    ///
-    /// let mut rb1: RoaringBitmap = (1..4).collect();
-    /// let rb2: RoaringBitmap = (3..5).collect();
-    /// let rb3: RoaringBitmap = (1..5).collect();
-    ///
-    /// rb1 |= rb2;
-    ///
-    /// assert_eq!(rb1, rb3);
-    /// ```
-    ///
-    /// Can also be done via the `BitOr` operator.
-    ///
-    /// ```rust
-    /// use roaring::RoaringBitmap;
-    ///
-    /// let mut rb1: RoaringBitmap = (1..4).collect();
-    /// let rb2: RoaringBitmap = (3..5).collect();
-    /// let rb3: RoaringBitmap = (1..5).collect();
-    ///
-    /// let rb1 = rb1 | rb2;
-    ///
-    /// assert_eq!(rb1, rb3);
-    /// ```
-    #[deprecated(
-        since = "0.6.7",
-        note = "Please use the `BitOrAssign::bitor_assign` (`|=`) ops method instead"
-    )]
-    pub fn union_with(&mut self, other: &RoaringBitmap) {
-        BitOrAssign::bitor_assign(self, other)
-    }
-
-    /// Intersects in-place with the specified other bitmap.
-    ///
-    /// # Examples
-    ///
-    /// ```rust
-    /// use roaring::RoaringBitmap;
-    ///
-    /// let mut rb1: RoaringBitmap = (1..4).collect();
-    /// let rb2: RoaringBitmap = (3..5).collect();
-    /// let rb3: RoaringBitmap = (3..4).collect();
-    ///
-    /// rb1 &= rb2;
-    ///
-    /// assert_eq!(rb1, rb3);
-    /// ```
-    ///
-    /// Can also be done via the `BitAnd` operator.
-    ///
-    /// ```rust
-    /// use roaring::RoaringBitmap;
-    ///
-    /// let mut rb1: RoaringBitmap = (1..4).collect();
-    /// let rb2: RoaringBitmap = (3..5).collect();
-    /// let rb3: RoaringBitmap = (3..4).collect();
-    ///
-    /// let rb1 = rb1 & rb2;
-    ///
-    /// assert_eq!(rb1, rb3);
-    /// ```
-    #[deprecated(
-        since = "0.6.7",
-        note = "Please use the `BitAndAssign::bitand_assign` (`&=`) ops method instead"
-    )]
-    pub fn intersect_with(&mut self, other: &RoaringBitmap) {
-        BitAndAssign::bitand_assign(self, other)
-    }
-
-    /// Removes all values in the specified other bitmap from self, in-place.
-    ///
-    /// # Examples
-    ///
-    /// ```rust
-    /// use roaring::RoaringBitmap;
-    ///
-    /// let mut rb1: RoaringBitmap = (1..4).collect();
-    /// let rb2: RoaringBitmap = (3..5).collect();
-    /// let rb3: RoaringBitmap = (1..3).collect();
-    ///
-    /// rb1 -= rb2;
-    ///
-    /// assert_eq!(rb1, rb3);
-    /// ```
-    ///
-    /// Can also be done via the `Sub` operator.
-    ///
-    /// ```rust
-    /// use roaring::RoaringBitmap;
-    ///
-    /// let mut rb1: RoaringBitmap = (1..4).collect();
-    /// let rb2: RoaringBitmap = (3..5).collect();
-    /// let rb3: RoaringBitmap = (1..3).collect();
-    ///
-    /// let rb1 = rb1 - rb2;
-    ///
-    /// assert_eq!(rb1, rb3);
-    /// ```
-    #[deprecated(
-        since = "0.6.7",
-        note = "Please use the `SubAssign::sub_assign` (`-=`) ops method instead"
-    )]
-    pub fn difference_with(&mut self, other: &RoaringBitmap) {
-        SubAssign::sub_assign(self, other)
-    }
-
-    /// Replaces this bitmap with one that is equivalent to `self XOR other`.
-    ///
-    /// # Examples
-    ///
-    /// ```rust
-    /// use roaring::RoaringBitmap;
-    ///
-    /// let mut rb1: RoaringBitmap = (1..4).collect();
-    /// let rb2: RoaringBitmap = (3..6).collect();
-    /// let rb3: RoaringBitmap = (1..3).chain(4..6).collect();
-    ///
-    /// rb1 ^= rb2;
-    ///
-    /// assert_eq!(rb1, rb3);
-    /// ```
-    ///
-    /// Can also be done via the `BitXor` operator.
-    ///
-    /// ```rust
-    /// use roaring::RoaringBitmap;
-    ///
-    /// let mut rb1: RoaringBitmap = (1..4).collect();
-    /// let rb2: RoaringBitmap = (3..6).collect();
-    /// let rb3: RoaringBitmap = (1..3).chain(4..6).collect();
-    ///
-    /// let rb1 = rb1 ^ rb2;
-    ///
-    /// assert_eq!(rb1, rb3);
-    /// ```
-    #[deprecated(
-        since = "0.6.7",
-        note = "Please use the `BitXorAssign::bitxor_assign` (`^=`) ops method instead"
-    )]
-    pub fn symmetric_difference_with(&mut self, other: &RoaringBitmap) {
-        BitXorAssign::bitxor_assign(self, other)
-    }
-
     /// Computes the len of the intersection with the specified other bitmap without creating a
     /// new bitmap.
     ///
@@ -252,8 +103,6 @@
     }
 }
 
-=======
->>>>>>> 45b92dce
 impl BitOr<RoaringBitmap> for RoaringBitmap {
     type Output = RoaringBitmap;
 
